import os
import uuid
from datetime import datetime
from dotenv import load_dotenv, dotenv_values
from flask import Flask, request, jsonify
from azure.core.credentials import AzureKeyCredential
from azure.search.documents import SearchClient
from azure.search.documents.models import VectorizedQuery
from openai import AzureOpenAI
from azure.cosmos import CosmosClient
from backend import get_embeddings_vector

# Load environment variables from .env file (if exists)
if os.path.exists(".env"):
    load_dotenv(override=True)
    config = dotenv_values(".env")

# Initialize Flask app
app = Flask(__name__)

# Fetch environment variables for Azure Search and OpenAI
azure_search_service_endpoint = os.getenv("AZURE_SEARCH_SERVICE_ENDPOINT")
azure_search_service_admin_key = os.getenv("AZURE_SEARCH_SERVICE_ADMIN_KEY")
search_index_name = os.getenv("SEARCH_INDEX_NAME")
azure_openai_endpoint = os.getenv("AZURE_OPENAI_ENDPOINT")
azure_openai_api_key = os.getenv("AZURE_OPENAI_API_KEY")
azure_openai_chat_completions_deployment_name = os.getenv("AZURE_OPENAI_CHAT_COMPLETIONS_DEPLOYMENT_NAME")

# Fetch environment variables for Cosmos DB
cosmos_db_uri = os.getenv("COSMOS_DB_URI")
cosmos_db_key = os.getenv("COSMOS_DB_PRIMARY_KEY")
database_name = os.getenv("COSMOS_DB_DATABASE_ID")
container_name = os.getenv("COSMOS_DB_CONTAINER_ID")

# Initialize the Azure Search client
credential = AzureKeyCredential(azure_search_service_admin_key)
search_client = SearchClient(
    endpoint=azure_search_service_endpoint,
    index_name=search_index_name,
    credential=credential
)

# Initialize Cosmos DB client
cosmos_client = CosmosClient(cosmos_db_uri, credential=cosmos_db_key)
database = cosmos_client.get_database_client(database_name)
container = database.get_container_client(container_name)

# Function to retrieve conversation history from Cosmos DB
@app.route("/getchathistory", methods=["POST"])
def get_history():
    """
    Fetch user chat history from Cosmos DB.
    """
    data = request.json
    user_id = data.get('user_id')
    
    # Query to fetch items from Cosmos DB ordered by timestamp
    query = "SELECT * FROM c WHERE c.user_id=@user_id ORDER BY c.timestamp DESC"
    parameters = [{"name": "@user_id", "value": user_id}]
    
    # Execute the query
    items = list(container.query_items(query=query, parameters=parameters, enable_cross_partition_query=True))
    
    # Extract relevant fields for response
    response = [{"req": item.get('user_message'), "res": item.get('bot_response')} for item in items]
    
    return jsonify(response)


def get_conversation_history(user_id, thread_id):
    """
    Get conversation history based on user_id and thread_id.
    """
    query = "SELECT * FROM c WHERE c.id=@id ORDER BY c.timestamp DESC"
    parameters = [{"name": "@id", "value": user_id}]
    
    # Execute query and return result
    items = list(container.query_items(query=query, parameters=parameters, enable_cross_partition_query=True))
    return items


def format_memory(conversation_history):
    """
    Format the conversation history to be used as memory.
    """
    return "\n".join(
        [f"User: {item['req']}\nBot: {item['res']}" for item in conversation_history[-5:]]
    )


def get_llm_response(user_input, search_content, user_id, thread_id):
    """
    Get response from Azure OpenAI using previous conversation as memory.
    """
    conversation_history = get_conversation_history(user_id, thread_id)
    
    # Prepare memory from previous chats if available
    if conversation_history:
        old_chats = conversation_history[0]["history"][f"{thread_id}"]["chats"]
        memory = format_memory(old_chats)
    else:
        memory = []

    # Debug prints (optional)
    print("Conversation History:", conversation_history)
    print("Formatted Memory:", memory)

    # Prepare messages for the LLM interaction
    messages = [
<<<<<<< HEAD
        {"role": "system", "content": """
        
        You are the most intelligent Vintage Motorcycle Repair Assistant, you will help of any concern about motorbike repairing, when user comes  to you, you will start by welcoming users and asking for details like the brand, model, year, and the specific mechanical problem they are facing (e.g., engine, transmission, ignition) one by one. in a short question remember to ask one question at a time. you will ask minimum 2 and maximum 3 question per user. The length of your question is very short likely around minimum 20 words or maximum 50 words for each question.
        do not mention any bike name by yourself, every information you will ask with user
          
        Probe further to clarify the issue and any steps they have already taken. Offer step-by-step guidance based on original shop manuals, always prioritizing safety and clarity, especially for beginners. Include clickable page references to the manuals to allow users to consult the original information. Depending on the situation, offer schematics or drawings to help users visualize repairs. If they upload pictures of parts, assist in finding affordable replacement options online. Encourage professional help when the issue is too complex, i you have no answer regarding to user problem, providing the support contact (support@VintageMotorcycleRepairAssistant.com) if needed. 
         
        Throughout the interaction, adapt your advice to the user’s skill level, ensuring instructions are both clear and helpful, while maintaining a friendly, empathetic tone.
         
        REMEMBER TO NOT GIVE ANY REFERENCE FROM THE RAG OR THE PDF WITHOUT TAKING THE USER'S DETAILS..
        make answers more formatted and clear be professional with any question and answer, before answering, ask user in brief about his actual problem one by one before giving any solution you have to ask multiple questions about the problem 'one by one' before answering him,
=======
        {"role": "system", "content": f"""
         You are the most intelligent Vintage Motorcycle Repair Assistant, you will help of any concern about motorbike repairing, when user comes  to you, you will start by welcoming users and asking for details like the brand, model, year, and the specific mechanical problem they are facing (e.g., engine, transmission, ignition) one by one. in a short question remember to ask one question at a time. you will ask minimum 2 and maximum 3 question per user. The length of your question is very short likely around minimum 20 words or maximum 50 words for each question.
          do not mention any bike name by yourself, every information you will ask with user
          
         Probe further to clarify the issue and any steps they have already taken. Offer step-by-step guidance based on original shop manuals, always prioritizing safety and clarity, especially for beginners. Include clickable page references to the manuals to allow users to consult the original information. Depending on the situation, offer schematics or drawings to help users visualize repairs. If they upload pictures of parts, assist in finding affordable replacement options online. Encourage professional help when the issue is too complex, i you have no answer regarding to user problem, providing the support contact (support@VintageMotorcycleRepairAssistant.com) if needed. 
         
         Throughout the interaction, adapt your advice to the user’s skill level, ensuring instructions are both clear and helpful, while maintaining a friendly, empathetic tone.
         
         REMEMBER TO NOT GIVE ANY REFERENCE FROM THE RAG OR THE PDF WITHOUT TAKING THE USER'S DETAILS..
         make answers more formatted and clear be professional with any question and answer, before answering, ask user in brief about his actual problem one by one before giving any solution you have to ask multiple questions about the problem 'one by one' before answering him,
>>>>>>> 0ac832aa
         
          
        remember you will get the pdf for reference, but you have to use them or making decisions and giving the accurate answers to user,

<<<<<<< HEAD
        Just introduce yourself for one time in the first question. do not introduce yourself again and again, until user asks

=======
         Just introduce yourself for one time in the first question. do not introduce yourself again and again, until user asks
>>>>>>> 0ac832aa

        """},  # Detailed system instructions
    ]
    
    if memory:
        messages.append({"role": "user", "content": memory})

    # Add current user input and search results
    messages.append({"role": "user", "content": f"{user_input}\n\nSearch results:\n{search_content}"})

    # Call Azure OpenAI for response
    openai_client = AzureOpenAI(
        azure_endpoint=azure_openai_endpoint,
        api_key=azure_openai_api_key,
        api_version="2024-06-01"
    )
    
    response = openai_client.chat.completions.create(
        model=azure_openai_chat_completions_deployment_name,
        messages=messages
    )

    return response.choices[0].message.content


<<<<<<< HEAD
def save_conversation(user_id, thread_id, user_message, bot_response):
    """
    Save conversation history to Cosmos DB, either append to existing or create new entry.
    """
    existing_conversation = get_conversation_history(user_id, thread_id)

    if existing_conversation:
        # Append to existing conversation
        old_chats = existing_conversation[0]["history"][f"{thread_id}"]["chats"]
        item = {
            'id': user_id,
            'history': {
                thread_id: {
                    'heading': user_message,  # Optionally use first message as heading
                    'chats': [
                        *old_chats,
                        {'req': user_message, 'res': bot_response}
                    ]
                }
            },
            'timestamp': datetime.utcnow().isoformat()
        }
    else:
        # Create new conversation
        item = {
            'id': user_id,
            'history': {
                thread_id: {
                    'heading': user_message,
                    'chats': [{'req': user_message, 'res': bot_response}]
                }
            },
            'timestamp': datetime.utcnow().isoformat()
        }

    # Upsert the conversation to Cosmos DB
=======

#featch and append the data into the cosmos client
def save_conversation(user_id, thread_id, user_message, bot_response):
    # Fetch the current document for the user
    try:
        item = container.read_item(item=user_id, partition_key=user_id)
    except Exception as e:
        # If the item doesn't exist, initialize it
        item = {
            'id': user_id,
            'history': {}
        }

    # Check if the thread_id exists; if not, create it
    if thread_id not in item['history']:
        item['history'][thread_id] = {
            'heading': user_message,  # You can set the heading only for the first message if needed
            'chats': []
        }
    
    # Append the new conversation to the chats list
    item['history'][thread_id]['chats'].append({
        'req': user_message,
        'res': bot_response
    })

    # Update the timestamp
    item['timestamp'] = datetime.utcnow().isoformat()

    # Upsert the updated item back into Cosmos DB
>>>>>>> 0ac832aa
    container.upsert_item(item)




def search_with_vector(query):
    """
    Perform vector search using the user query and return search results.
    """
    embedding = get_embeddings_vector(query)
    vector_query = VectorizedQuery(vector=embedding, k_nearest_neighbors=3, fields="vector")

    results = search_client.search(
        search_text=None,
        vector_queries=[vector_query],
        select=["page_number", "page_content"]
    )

    search_results = []
    for idx, result in enumerate(results, start=1):
        search_results.append({
            "doc_ref": f"[doc{idx}]",
            "page_number": result.get('page_number'),
            "page_content": result.get('page_content'),
            "score": result.get('@search.score'),
            "image_path": f"output_images/{str(result.get('page_number')).lower()}.jpg"
        })

    return search_results


def format_search_content(search_results):
    """
    Format search results to be used as context for the LLM.
    """
    return "\n".join(
        [f"{res['doc_ref']} page {res['page_number']}: {res['page_content']}" for res in search_results]
    )


@app.route("/", methods=["GET"])
def welcome():
    """
    Welcome endpoint for the API.
    """
    return jsonify(message="Hello, welcome to the API :)")


@app.route('/ask', methods=['POST'])
def ask():
    """
    Endpoint to interact with the LLM. It processes user input and returns the AI response.
    """
    data = request.json
    user_id = data.get('user_id')
    thread_id = data.get('thread')
    user_input = data.get('question')

    # Perform vector search based on user input
    search_results = search_with_vector(user_input)

    # Format the search content for LLM
    formatted_content = format_search_content(search_results)

    # Get response from LLM
    response = get_llm_response(user_input, formatted_content, user_id, thread_id)

    # Save conversation history
    save_conversation(user_id, thread_id, user_input, response)

    # Attach image paths if the response exceeds 160 words
    word_count = len(response.split())
    images = [res['image_path'] for res in search_results] if word_count > 160 else []

    return jsonify({
        'response': response,
        'images': images  
    })


@app.route('/history/<user_id>/<thread_id>', methods=['GET'])
def history(user_id, thread_id):
    """
    Endpoint to retrieve conversation history by user and thread.
    """
    conversation_history = get_conversation_history(user_id, thread_id)
    return jsonify(conversation_history)


# Start the Flask app
if __name__ == "__main__":
    app.run(host='0.0.0.0', port=int(os.environ.get("PORT", 8000)))<|MERGE_RESOLUTION|>--- conflicted
+++ resolved
@@ -107,7 +107,6 @@
 
     # Prepare messages for the LLM interaction
     messages = [
-<<<<<<< HEAD
         {"role": "system", "content": """
         
         You are the most intelligent Vintage Motorcycle Repair Assistant, you will help of any concern about motorbike repairing, when user comes  to you, you will start by welcoming users and asking for details like the brand, model, year, and the specific mechanical problem they are facing (e.g., engine, transmission, ignition) one by one. in a short question remember to ask one question at a time. you will ask minimum 2 and maximum 3 question per user. The length of your question is very short likely around minimum 20 words or maximum 50 words for each question.
@@ -119,28 +118,12 @@
          
         REMEMBER TO NOT GIVE ANY REFERENCE FROM THE RAG OR THE PDF WITHOUT TAKING THE USER'S DETAILS..
         make answers more formatted and clear be professional with any question and answer, before answering, ask user in brief about his actual problem one by one before giving any solution you have to ask multiple questions about the problem 'one by one' before answering him,
-=======
-        {"role": "system", "content": f"""
-         You are the most intelligent Vintage Motorcycle Repair Assistant, you will help of any concern about motorbike repairing, when user comes  to you, you will start by welcoming users and asking for details like the brand, model, year, and the specific mechanical problem they are facing (e.g., engine, transmission, ignition) one by one. in a short question remember to ask one question at a time. you will ask minimum 2 and maximum 3 question per user. The length of your question is very short likely around minimum 20 words or maximum 50 words for each question.
-          do not mention any bike name by yourself, every information you will ask with user
-          
-         Probe further to clarify the issue and any steps they have already taken. Offer step-by-step guidance based on original shop manuals, always prioritizing safety and clarity, especially for beginners. Include clickable page references to the manuals to allow users to consult the original information. Depending on the situation, offer schematics or drawings to help users visualize repairs. If they upload pictures of parts, assist in finding affordable replacement options online. Encourage professional help when the issue is too complex, i you have no answer regarding to user problem, providing the support contact (support@VintageMotorcycleRepairAssistant.com) if needed. 
-         
-         Throughout the interaction, adapt your advice to the user’s skill level, ensuring instructions are both clear and helpful, while maintaining a friendly, empathetic tone.
-         
-         REMEMBER TO NOT GIVE ANY REFERENCE FROM THE RAG OR THE PDF WITHOUT TAKING THE USER'S DETAILS..
-         make answers more formatted and clear be professional with any question and answer, before answering, ask user in brief about his actual problem one by one before giving any solution you have to ask multiple questions about the problem 'one by one' before answering him,
->>>>>>> 0ac832aa
          
           
         remember you will get the pdf for reference, but you have to use them or making decisions and giving the accurate answers to user,
 
-<<<<<<< HEAD
         Just introduce yourself for one time in the first question. do not introduce yourself again and again, until user asks
 
-=======
-         Just introduce yourself for one time in the first question. do not introduce yourself again and again, until user asks
->>>>>>> 0ac832aa
 
         """},  # Detailed system instructions
     ]
@@ -166,7 +149,6 @@
     return response.choices[0].message.content
 
 
-<<<<<<< HEAD
 def save_conversation(user_id, thread_id, user_message, bot_response):
     """
     Save conversation history to Cosmos DB, either append to existing or create new entry.
@@ -203,38 +185,6 @@
         }
 
     # Upsert the conversation to Cosmos DB
-=======
-
-#featch and append the data into the cosmos client
-def save_conversation(user_id, thread_id, user_message, bot_response):
-    # Fetch the current document for the user
-    try:
-        item = container.read_item(item=user_id, partition_key=user_id)
-    except Exception as e:
-        # If the item doesn't exist, initialize it
-        item = {
-            'id': user_id,
-            'history': {}
-        }
-
-    # Check if the thread_id exists; if not, create it
-    if thread_id not in item['history']:
-        item['history'][thread_id] = {
-            'heading': user_message,  # You can set the heading only for the first message if needed
-            'chats': []
-        }
-    
-    # Append the new conversation to the chats list
-    item['history'][thread_id]['chats'].append({
-        'req': user_message,
-        'res': bot_response
-    })
-
-    # Update the timestamp
-    item['timestamp'] = datetime.utcnow().isoformat()
-
-    # Upsert the updated item back into Cosmos DB
->>>>>>> 0ac832aa
     container.upsert_item(item)
 
 
